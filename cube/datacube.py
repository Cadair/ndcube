--- conflicted
+++ resolved
@@ -563,18 +563,14 @@
     def __getitem__(self, item):
         if item is None or (isinstance(item, tuple) and None in item):
             raise IndexError("None indices not supported")
-<<<<<<< HEAD
         return cu.get_cube_from_sequence(self, item)
 
     def animate(self, *args, **kwargs):
         i = ani.ImageAnimatorCubeSequence(self, *args, **kwargs)
-        return i
-=======
-        return cu.get_cube_from_sequence(self, item) 
+        return i 
 
     def index_as_cube(self, item):
         """
         Method to slice the cubesequence instance as a single cube
         """
-        return cu.index_sequence_as_cube(self, item)
->>>>>>> 98430e0a
+        return cu.index_sequence_as_cube(self, item)