
"""
Helpers for testing ndcube.
"""
from pathlib import Path
from functools import wraps

import matplotlib as mpl
import matplotlib.pyplot as plt
import mpl_animators
import numpy as np
import pytest
from numpy.testing import assert_equal

import astropy
from astropy.wcs.wcsapi.fitswcs import SlicedFITSWCS
from astropy.wcs.wcsapi.low_level_api import BaseLowLevelWCS
from astropy.wcs.wcsapi.wrappers.sliced_wcs import sanitize_slices

from ndcube import NDCube, NDCubeSequence

__all__ = ['figure_test',
           'get_hash_library_name',
           'assert_extra_coords_equal',
           'assert_metas_equal',
           'assert_cubes_equal',
           'assert_cubesequences_equal',
           'assert_wcs_are_equal']


def get_hash_library_name():
    """
    Generate the hash library name for this env.
    """
    ft2_version = f"{mpl.ft2font.__freetype_version__.replace('.', '')}"
    animators_version = "dev" if (("dev" in mpl_animators.__version__) or ("rc" in mpl_animators.__version__)) else mpl_animators.__version__.replace('.', '')
    mpl_version = "dev" if (("dev" in mpl.__version__) or ("rc" in mpl.__version__)) else mpl.__version__.replace('.', '')
    astropy_version = "dev" if (("dev" in astropy.__version__) or ("rc" in astropy.__version__)) else astropy.__version__.replace('.', '')
    return f"figure_hashes_mpl_{mpl_version}_ft_{ft2_version}_astropy_{astropy_version}_animators_{animators_version}.json"


def figure_test(test_function):
    """
    A decorator for a test that verifies the hash of the current figure or the
    returned figure, with the name of the test function as the hash identifier
    in the library. A PNG is also created in the 'result_image' directory,
    which is created on the current path.

    All such decorated tests are marked with ``pytest.mark.mpl_image`` for convenient filtering.
    """
    hash_library_name = get_hash_library_name()
    hash_library_file = Path(__file__).parent / ".." / "visualization" / "tests" / hash_library_name

    @pytest.mark.remote_data
    @pytest.mark.mpl_image_compare(hash_library=hash_library_file.resolve(),
                                   savefig_kwargs={'metadata': {'Software': None}},
                                   style='default')
    @wraps(test_function)
    def test_wrapper(*args, **kwargs):
        ret = test_function(*args, **kwargs)
        if ret is None:
            ret = plt.gcf()
        return ret
    return test_wrapper


def assert_extra_coords_equal(test_input, extra_coords):
    assert set(test_input.keys()) == set(extra_coords.keys())
    if extra_coords._lookup_tables is None:
        assert test_input._lookup_tables is None
    for ec_idx, key in enumerate(extra_coords.keys()):
        test_idx = np.where(np.asarray(test_input.keys()) == key)[0][0]
        assert test_input.mapping[test_idx] == extra_coords.mapping[ec_idx]
        if extra_coords._lookup_tables is not None:
            test_table = test_input._lookup_tables[test_idx][1].table
            ec_table = extra_coords._lookup_tables[ec_idx][1].table
            if not isinstance(ec_table, tuple):
                test_table = (test_table,)
                ec_table = (ec_table,)
            for test_tab, ec_tab in zip(test_table, ec_table):
                if ec_tab.isscalar:
                    assert test_tab == ec_tab
                else:
                    assert all(test_tab == ec_tab)
    if extra_coords._wcs is None:
        assert test_input._wcs is None
    else:
        assert_wcs_are_equal(test_input._wcs, extra_coords._wcs)


def assert_metas_equal(test_input, expected_output):
    if not (test_input is None and expected_output is None):
        assert test_input.keys() == expected_output.keys()
        for key in list(test_input.keys()):
            assert test_input[key] == expected_output[key]


def assert_cubes_equal(test_input, expected_cube):
    assert isinstance(test_input, type(expected_cube))
    assert np.all(test_input.mask == expected_cube.mask)
    assert_wcs_are_equal(test_input.wcs, expected_cube.wcs)
    if test_input.uncertainty:
        assert test_input.uncertainty.array.shape == expected_cube.uncertainty.array.shape
<<<<<<< HEAD
    assert test_input.shape == expected_cube.shape
=======
    assert all(test_input.dimensions.value == expected_cube.dimensions.value)
    assert test_input.dimensions.unit == expected_cube.dimensions.unit
    assert_metas_equal(test_input.meta, expected_cube.meta)
>>>>>>> fc52e0f9
    if type(test_input.extra_coords) is not type(expected_cube.extra_coords):
        raise AssertionError("NDCube extra_coords not of same type: {0} != {1}".format(
            type(test_input.extra_coords), type(expected_cube.extra_coords)))
    if test_input.extra_coords is not None:
        assert_extra_coords_equal(test_input.extra_coords, expected_cube.extra_coords)


def assert_cubesequences_equal(test_input, expected_sequence):
    assert isinstance(test_input, type(expected_sequence))
    assert_metas_equal(test_input.meta, expected_sequence.meta)
    assert test_input._common_axis == expected_sequence._common_axis
    for i, cube in enumerate(test_input.data):
        assert_cubes_equal(cube, expected_sequence.data[i])


def assert_wcs_are_equal(wcs1, wcs2):
    """
    Assert function for testing two wcs object.

    Used in testing NDCube.
    Also checks if both the wcs objects are instance
    of `~astropy.wcs.wcsapi.SlicedLowLevelWCS`.
    """

    if not isinstance(wcs1, BaseLowLevelWCS):
        wcs1 = wcs1.low_level_wcs
    if not isinstance(wcs2, BaseLowLevelWCS):
        wcs2 = wcs2.low_level_wcs
    # Check the APE14 attributes of both the WCS
    assert wcs1.pixel_n_dim == wcs2.pixel_n_dim
    assert wcs1.world_n_dim == wcs2.world_n_dim
    assert wcs1.array_shape == wcs2.array_shape
    assert wcs1.pixel_shape == wcs2.pixel_shape
    assert wcs1.world_axis_physical_types == wcs2.world_axis_physical_types
    assert wcs1.world_axis_units == wcs2.world_axis_units
    assert_equal(wcs1.axis_correlation_matrix, wcs2.axis_correlation_matrix)
    assert wcs1.pixel_bounds == wcs2.pixel_bounds


def create_sliced_wcs(wcs, item, dim):
    """
    Creates a sliced `SlicedFITSWCS` object from the given slice item
    """

    # Sanitize the slices
    item = sanitize_slices(item, dim)
    return SlicedFITSWCS(wcs, item)


def assert_collections_equal(collection1, collection2):
    assert collection1.keys() == collection2.keys()
    assert collection1.aligned_axes == collection2.aligned_axes
    for cube1, cube2 in zip(collection1.values(), collection2.values()):
        # Check cubes are same type.
        assert type(cube1) is type(cube2)
        if isinstance(cube1, NDCube):
            assert_cubes_equal(cube1, cube2)
        elif isinstance(cube1, NDCubeSequence):
            assert_cubesequences_equal(cube1, cube2)
        else:
            raise TypeError(f"Unsupported Type in NDCollection: {type(cube1)}")<|MERGE_RESOLUTION|>--- conflicted
+++ resolved
@@ -101,13 +101,8 @@
     assert_wcs_are_equal(test_input.wcs, expected_cube.wcs)
     if test_input.uncertainty:
         assert test_input.uncertainty.array.shape == expected_cube.uncertainty.array.shape
-<<<<<<< HEAD
-    assert test_input.shape == expected_cube.shape
-=======
-    assert all(test_input.dimensions.value == expected_cube.dimensions.value)
-    assert test_input.dimensions.unit == expected_cube.dimensions.unit
+    assert np.all(test_input.shape == expected_cube.shape)
     assert_metas_equal(test_input.meta, expected_cube.meta)
->>>>>>> fc52e0f9
     if type(test_input.extra_coords) is not type(expected_cube.extra_coords):
         raise AssertionError("NDCube extra_coords not of same type: {0} != {1}".format(
             type(test_input.extra_coords), type(expected_cube.extra_coords)))
