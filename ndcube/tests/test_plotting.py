# -*- coding: utf-8 -*-
import pytest
import datetime
import copy

import numpy as np
import astropy.units as u
import matplotlib
import sunpy.visualization.imageanimator

from ndcube import NDCube
from ndcube.utils.wcs import WCS
from ndcube.mixins import plotting


# sample data for tests
# TODO: use a fixture reading from a test file. file TBD.
ht = {'CTYPE3': 'HPLT-TAN', 'CUNIT3': 'deg', 'CDELT3': 0.5, 'CRPIX3': 0, 'CRVAL3': 0, 'NAXIS3': 2,
      'CTYPE2': 'WAVE    ', 'CUNIT2': 'Angstrom', 'CDELT2': 0.2, 'CRPIX2': 0, 'CRVAL2': 0,
      'NAXIS2': 3,
      'CTYPE1': 'TIME    ', 'CUNIT1': 'min', 'CDELT1': 0.4, 'CRPIX1': 0, 'CRVAL1': 0, 'NAXIS1': 4}
wt = WCS(header=ht, naxis=3)

hm = {'CTYPE1': 'WAVE    ', 'CUNIT1': 'Angstrom', 'CDELT1': 0.2, 'CRPIX1': 0, 'CRVAL1': 10,
      'NAXIS1': 4,
      'CTYPE2': 'HPLT-TAN', 'CUNIT2': 'deg', 'CDELT2': 0.5, 'CRPIX2': 2, 'CRVAL2': 0.5,
      'NAXIS2': 3,
      'CTYPE3': 'HPLN-TAN', 'CUNIT3': 'deg', 'CDELT3': 0.4, 'CRPIX3': 2, 'CRVAL3': 1, 'NAXIS3': 2}
wm = WCS(header=hm, naxis=3)

data = np.array([[[1, 2, 3, 4], [2, 4, 5, 3], [0, -1, 2, 3]],
                 [[2, 4, 5, 1], [10, 5, 2, 2], [10, 3, 3, 0]]])
uncertainty = np.sqrt(data)
mask_cube = data < 0

cube = NDCube(
    data,
    wt,
    mask=mask_cube,
    uncertainty=uncertainty,
    missing_axis=[False, False, False, True],
    extra_coords=[('time', 0, u.Quantity(range(data.shape[0]), unit=u.s)),
                  ('hello', 1, u.Quantity(range(data.shape[1]), unit=u.W)),
                  ('bye', 2, u.Quantity(range(data.shape[2]), unit=u.m)),
                  ('another time', 2, np.array(
                      [datetime.datetime(2000, 1, 1)+datetime.timedelta(minutes=i)
<<<<<<< HEAD
                       for i in range(data.shape[2])]))
=======
                       for i in range(data.shape[2])])),
                  ('array coord', 2, np.arange(100, 100+data.shape[2]))
>>>>>>> ce9ff0a8
                  ])

cube_unit = NDCube(
    data,
    wt,
    mask=mask_cube,
    unit=u.J,
    uncertainty=uncertainty,
    missing_axis=[False, False, False, True],
    extra_coords=[('time', 0, u.Quantity(range(data.shape[0]), unit=u.s)),
                  ('hello', 1, u.Quantity(range(data.shape[1]), unit=u.W)),
                  ('bye', 2, u.Quantity(range(data.shape[2]), unit=u.m)),
                  ('another time', 2, np.array(
                      [datetime.datetime(2000, 1, 1)+datetime.timedelta(minutes=i)
                       for i in range(data.shape[2])]))
                  ])

cube_no_uncertainty = NDCube(
    data,
    wt,
    mask=mask_cube,
    missing_axis=[False, False, False, True],
    extra_coords=[('time', 0, u.Quantity(range(data.shape[0]), unit=u.s)),
                  ('hello', 1, u.Quantity(range(data.shape[1]), unit=u.W)),
                  ('bye', 2, u.Quantity(range(data.shape[2]), unit=u.m)),
                  ('another time', 2, np.array(
                      [datetime.datetime(2000, 1, 1)+datetime.timedelta(minutes=i)
                       for i in range(data.shape[2])]))
                  ])

cube_unit_no_uncertainty = NDCube(
    data,
    wt,
    mask=mask_cube,
    unit=u.J,
    missing_axis=[False, False, False, True],
    extra_coords=[('time', 0, u.Quantity(range(data.shape[0]), unit=u.s)),
                  ('hello', 1, u.Quantity(range(data.shape[1]), unit=u.W)),
                  ('bye', 2, u.Quantity(range(data.shape[2]), unit=u.m)),
                  ('another time', 2, np.array(
                      [datetime.datetime(2000, 1, 1)+datetime.timedelta(minutes=i)
                       for i in range(data.shape[2])]))
                  ])

cubem = NDCube(
    data,
    wm,
    mask=mask_cube,
    uncertainty=uncertainty,
    extra_coords=[('time', 0, u.Quantity(range(data.shape[0]), unit=u.s)),
                  ('hello', 1, u.Quantity(range(data.shape[1]), unit=u.W)),
                  ('bye', 2, u.Quantity(range(data.shape[2]), unit=u.m)),
                  ('another time', 2, np.array(
                      [datetime.datetime(2000, 1, 1)+datetime.timedelta(minutes=i)
                       for i in range(data.shape[2])]))
<<<<<<< HEAD
                 ])

# Derive expected data values
cube_data = np.ma.masked_array(cube.data, cube.mask)

# Derive expected axis_ranges.
# Let False stand for ranges generated by SunPy classes and so not tested.
cube_none_axis_ranges_axis2 = [False, False, np.array([0.4, 0.8, 1.2, 1.6])]

cube_none_axis_ranges_axis2_s = copy.deepcopy(cube_none_axis_ranges_axis2)
cube_none_axis_ranges_axis2_s[2] = cube_none_axis_ranges_axis2[2] * 60.
=======
                  ])
>>>>>>> ce9ff0a8

cube_none_axis_ranges_axis2_bye = copy.deepcopy(cube_none_axis_ranges_axis2)
cube_none_axis_ranges_axis2_bye[2] = cube.extra_coords["bye"]["value"].value

cube_none_axis_ranges_axis2_array = copy.deepcopy(cube_none_axis_ranges_axis2)
cube_none_axis_ranges_axis2_array[2] = np.arange(10, 10+cube.data.shape[-1])

@pytest.mark.parametrize("test_input, test_kwargs, expected_values", [
    (cube[0, 0], {},
     (np.ma.masked_array([0.4, 0.8, 1.2, 1.6], cube[0, 0].mask),
      np.ma.masked_array(cube[0, 0].data, cube[0, 0].mask),
      "time [min]", "Data [None]", (0.4, 1.6), (1, 4))),

    (cube_unit[0, 0], {"axes_coordinates": "bye", "axes_units": "km", "data_unit": u.erg},
     (np.ma.masked_array(cube_unit[0, 0].extra_coords["bye"]["value"].to(u.km).value,
                         cube_unit[0, 0].mask),
      np.ma.masked_array(u.Quantity(cube_unit[0, 0].data,
                                    unit=cube_unit[0, 0].unit).to(u.erg).value,
                         cube_unit[0, 0].mask),
      "bye [km]", "Data [erg]", (0, 0.003), (10000000, 40000000))),

    (cube_unit[0, 0], {"axes_coordinates": np.arange(10, 10+cube_unit[0, 0].data.shape[0])},
     (np.ma.masked_array(np.arange(10, 10+cube_unit[0, 0].data.shape[0]), cube_unit[0, 0].mask),
      np.ma.masked_array(cube_unit[0, 0].data, cube_unit[0, 0].mask),
      " [None]", "Data [J]", (10, 10+cube_unit[0, 0].data.shape[0]-1), (1, 4))),

    (cube_no_uncertainty[0, 0], {},
     (np.ma.masked_array([0.4, 0.8, 1.2, 1.6], cube_no_uncertainty[0, 0].mask),
      np.ma.masked_array(cube_no_uncertainty[0, 0].data, cube_no_uncertainty[0, 0].mask),
      "time [min]", "Data [None]", (0.4, 1.6), (1, 4))),

    (cube_unit_no_uncertainty[0, 0], {},
     (np.ma.masked_array([0.4, 0.8, 1.2, 1.6], cube_unit_no_uncertainty[0, 0].mask),
      np.ma.masked_array(cube_no_uncertainty[0, 0].data, cube_unit_no_uncertainty[0, 0].mask),
      "time [min]", "Data [J]", (0.4, 1.6), (1, 4))),

    (cube_unit_no_uncertainty[0, 0], {"data_unit": u.erg},
     (np.ma.masked_array([0.4, 0.8, 1.2, 1.6], cube_unit_no_uncertainty[0, 0].mask),
      np.ma.masked_array(u.Quantity(cube_unit[0, 0].data,
                                    unit=cube_unit[0, 0].unit).to(u.erg).value,
                         cube_unit[0, 0].mask),
      "time [min]", "Data [erg]", (0.4, 1.6), (10000000, 40000000)))
    ])
def test_cube_plot_1D(test_input, test_kwargs, expected_values):
    # Unpack expected properties.
    expected_xdata, expected_ydata, expected_xlabel, expected_ylabel, \
      expected_xlim, expected_ylim = expected_values
    # Run plot method.
    output = test_input.plot(**test_kwargs)
    # Check plot properties are correct.
    # Type
    assert isinstance(output, matplotlib.axes.Axes)
    # Check x axis data
    output_xdata = (output.axes.lines[0].get_xdata())
    assert np.allclose(output_xdata.data, expected_xdata.data)
    if isinstance(output_xdata.mask, np.ndarray):
        np.testing.assert_array_equal(output_xdata.mask, expected_xdata.mask)
    else:
        assert output_xdata.mask == expected_xdata.mask
    # Check y axis data
    output_ydata = (output.axes.lines[0].get_ydata())
    assert np.allclose(output_ydata.data, expected_ydata.data)
    if isinstance(output_ydata.mask, np.ndarray):
        np.testing.assert_array_equal(output_ydata.mask, expected_ydata.mask)
    else:
        assert output_ydata.mask == expected_ydata.mask
    # Check axis labels
    assert output.axes.get_xlabel() == expected_xlabel
    assert output.axes.get_ylabel() == expected_ylabel
    # Check axis limits
    output_xlim = output.axes.get_xlim()
    assert output_xlim[0] <= expected_xlim[0]
    assert output_xlim[1] >= expected_xlim[1]
    output_ylim = output.axes.get_ylim()
    assert output_ylim[0] <= expected_ylim[0]
    assert output_ylim[1] >= expected_ylim[1]


@pytest.mark.parametrize("test_input, test_kwargs, expected_error", [
    (cube[0, 0], {"axes_coordinates": np.arange(10, 10+cube_unit[0, 0].data.shape[0]),
                  "axes_units": u.C}, TypeError),
    (cube[0, 0], {"data_unit": u.C}, TypeError)
    ])
def test_cube_plot_1D_errors(test_input, test_kwargs, expected_error):
    with pytest.raises(expected_error):
        output = test_input.plot(**test_kwargs)


@pytest.mark.parametrize("test_input, test_kwargs, expected_values", [
    (cube[0], {},
     (np.ma.masked_array(cube[0].data, cube[0].mask), "time [min]", "em.wl [m]",
<<<<<<< HEAD
      (-0.5, 3.5, 2.5, -0.5))),
=======
      (0.4, 1.6, 2e-11, 6e-11))),
>>>>>>> ce9ff0a8

    (cube[0], {"axes_coordinates": ["bye", None], "axes_units": [None, u.cm]},
     (np.ma.masked_array(cube[0].data, cube[0].mask), "bye [m]", "em.wl [cm]",
      (0.0, 3.0, 2e-9, 6e-9))),

    (cube[0], {"axes_coordinates": [np.arange(10, 10+cube[0].data.shape[1]),
                                    u.Quantity(np.arange(10, 10+cube[0].data.shape[0]), unit=u.m)],
               "axes_units": [None, u.cm]},
     (np.ma.masked_array(cube[0].data, cube[0].mask), " [None]", " [cm]", (10, 13, 1000, 1200))),

    (cube[0], {"axes_coordinates": [np.arange(10, 10+cube[0].data.shape[1]),
                                    u.Quantity(np.arange(10, 10+cube[0].data.shape[0]), unit=u.m)]},
     (np.ma.masked_array(cube[0].data, cube[0].mask), " [None]", " [m]", (10, 13, 10, 12))),

    (cube_unit[0], {"plot_axis_indices": [0, 1], "axes_coordinates": [None, "bye"],
                    "data_unit": u.erg},
     (np.ma.masked_array((cube_unit[0].data * cube_unit[0].unit).to(u.erg).value,
                         cube_unit[0].mask).transpose(),
      "em.wl [m]", "bye [m]", (2e-11, 6e-11, 0.0, 3.0)))
    ])
def test_cube_plot_2D(test_input, test_kwargs, expected_values):
    # Unpack expected properties.
    expected_data, expected_xlabel, expected_ylabel, expected_extent = \
      expected_values
    # Run plot method.
    output = test_input.plot(**test_kwargs)
    # Check plot properties are correct.
    assert isinstance(output, matplotlib.axes.Axes)
    np.testing.assert_array_equal(output.images[0].get_array(), expected_data)
    assert output.axes.xaxis.get_label_text() == expected_xlabel
    assert output.axes.yaxis.get_label_text() == expected_ylabel
    assert np.allclose(output.images[0].get_extent(), expected_extent)
<<<<<<< HEAD
=======


@pytest.mark.parametrize("test_input, test_kwargs, expected_error", [
    (cube[0], {"axes_coordinates": ["array coord", None], "axes_units": [u.cm, None]}, TypeError),
    (cube[0], {"axes_coordinates": [np.arange(10, 10+cube[0].data.shape[1]), None],
               "axes_units": [u.cm, None]}, TypeError),
    (cube[0], {"data_unit": u.cm}, TypeError)
    ])
def test_cube_plot_2D_errors(test_input, test_kwargs, expected_error):
    with pytest.raises(expected_error):
        output = test_input.plot(**test_kwargs)
>>>>>>> ce9ff0a8


@pytest.mark.parametrize("test_input, test_kwargs, expected_error", [
    (cube[0], {"axes_coordinates": ["another time", None], "axes_units": [u.cm, None]}, TypeError),
    (cube[0], {"axes_coordinates": [np.arange(10, 10+cube[0].data.shape[1]), None],
               "axes_units": [u.cm, None]}, TypeError),
    (cube[0], {"data_unit": u.cm}, TypeError)
    ])
def test_cube_plot_2D_errors(test_input, test_kwargs, expected_error):
    with pytest.raises(expected_error):
        output = test_input.plot(**test_kwargs)

@pytest.mark.parametrize("test_input, test_kwargs, expected_values", [
    (cubem, {},
     (cubem.data, [np.array([0., 2.]), [0, 3], [0, 4]], "", ""))
    ])
def test_cube_plot_ND_as_2DAnimation(test_input, test_kwargs, expected_values):
    # Unpack expected properties.
    expected_data, expected_axis_ranges, expected_xlabel, expected_ylabel = expected_values
    # Run plot method.
    output = test_input.plot(**test_kwargs)
    # Check plot properties are correct.
    assert type(output) is sunpy.visualization.imageanimator.ImageAnimatorWCS
    np.testing.assert_array_equal(output.data, expected_data)
    assert output.axes.xaxis.get_label_text() == expected_xlabel
    assert output.axes.yaxis.get_label_text() == expected_ylabel


@pytest.mark.parametrize("input_values, expected_values", [
    ((None, None, None, None, {"image_axes": [-1, -2],
                               "axis_ranges": [np.arange(3), np.arange(3)],
                               "unit_x_axis": "km",
                               "unit_y_axis": u.s,
                               "unit": u.W}),
     ([-1, -2], [np.arange(3), np.arange(3)], ["km", u.s], u.W, {})),
    (([-1, -2], [np.arange(3), np.arange(3)], ["km", u.s], u.W, {}),
     ([-1, -2], [np.arange(3), np.arange(3)], ["km", u.s], u.W, {})),
    (([-1], None, None, None, {"unit_x_axis": "km"}),
     ([-1], None, "km", None, {})),
    (([-1, -2], None, None, None, {"unit_x_axis": "km"}),
     (([-1, -2], None, ["km", None], None, {}))),
    (([-1, -2], None, None, None, {"unit_y_axis": "km"}),
     (([-1, -2], None, [None, "km"], None, {})))
    ])
def test_support_101_plot_API(input_values, expected_values):
    # Define expected values.
    expected_plot_axis_indices, expected_axes_coordinates, expected_axes_units, \
      expected_data_unit, expected_kwargs = expected_values
    # Run function
    output_plot_axis_indices, output_axes_coordinates, output_axes_units, \
      output_data_unit, output_kwargs = plotting._support_101_plot_API(*input_values)
    # Check values are correct
    assert output_plot_axis_indices == expected_plot_axis_indices
    if expected_axes_coordinates is None:
        assert output_axes_coordinates == expected_axes_coordinates
    elif type(expected_axes_coordinates) is list:
        for i, ac in enumerate(output_axes_coordinates):
            np.testing.assert_array_equal(ac, expected_axes_coordinates[i])
    assert output_axes_units == expected_axes_units
    assert output_data_unit == expected_data_unit
    assert output_kwargs == expected_kwargs


@pytest.mark.parametrize("input_values", [
    ([0, 1], None, None, None, {"image_axes": [-1, -2]}),
    (None, [np.arange(1, 4), np.arange(1, 4)], None, None,
      {"axis_ranges": [np.arange(3), np.arange(3)]}),
    (None, None, [u.s, "km"], None, {"unit_x_axis": u.W}),
    (None, None, [u.s, "km"], None, {"unit_y_axis": u.W}),
    (None, None, None, u.s, {"unit": u.W}),
    ([0, 1, 2], None, None, None, {"unit_x_axis": [u.s, u.km, u.W]}),
    ])
def test_support_101_plot_API_errors(input_values):
    with pytest.raises(ValueError):
        output = plotting._support_101_plot_API(*input_values)


@pytest.mark.parametrize("test_input, test_kwargs, expected_values", [
    (cube, {"plot_axis_indices": -1},
     (cube_data, cube_none_axis_ranges_axis2, "time [min]", "Data [None]")),

    (cube_unit, {"plot_axis_indices": -1, "axes_units": u.s, "data_unit": u.erg},
     (cube_data*1e7, cube_none_axis_ranges_axis2_s, "time [s]", "Data [erg]")),

    (cube_unit, {"plot_axis_indices": -1, "axes_coordinates": "bye"},
     (cube_data, cube_none_axis_ranges_axis2_bye, "bye [m]", "Data [J]")),

    (cube, {"plot_axis_indices": -1, "axes_coordinates": np.arange(10, 10+cube.data.shape[-1])},
     (cube_data, cube_none_axis_ranges_axis2_array, " [None]", "Data [None]"))
    ])
def test_cube_plot_ND_as_1DAnimation(test_input, test_kwargs, expected_values):
    # Unpack expected properties.
    expected_data, expected_axis_ranges, expected_xlabel, expected_ylabel = expected_values
    # Run plot method.
    output = test_input.plot(**test_kwargs)
    # Check plot properties are correct.
    assert type(output) is sunpy.visualization.imageanimator.LineAnimator
    np.testing.assert_array_equal(output.data, expected_data)
    for i, output_axis_range in enumerate(output.axis_ranges):
        if expected_axis_ranges[i] is not False:
            assert np.allclose(output_axis_range, expected_axis_ranges[i])
    assert output.axes.xaxis.get_label_text() == expected_xlabel
    assert output.axes.yaxis.get_label_text() == expected_ylabel<|MERGE_RESOLUTION|>--- conflicted
+++ resolved
@@ -44,12 +44,8 @@
                   ('bye', 2, u.Quantity(range(data.shape[2]), unit=u.m)),
                   ('another time', 2, np.array(
                       [datetime.datetime(2000, 1, 1)+datetime.timedelta(minutes=i)
-<<<<<<< HEAD
-                       for i in range(data.shape[2])]))
-=======
                        for i in range(data.shape[2])])),
                   ('array coord', 2, np.arange(100, 100+data.shape[2]))
->>>>>>> ce9ff0a8
                   ])
 
 cube_unit = NDCube(
@@ -105,8 +101,7 @@
                   ('another time', 2, np.array(
                       [datetime.datetime(2000, 1, 1)+datetime.timedelta(minutes=i)
                        for i in range(data.shape[2])]))
-<<<<<<< HEAD
-                 ])
+                  ])
 
 # Derive expected data values
 cube_data = np.ma.masked_array(cube.data, cube.mask)
@@ -117,9 +112,6 @@
 
 cube_none_axis_ranges_axis2_s = copy.deepcopy(cube_none_axis_ranges_axis2)
 cube_none_axis_ranges_axis2_s[2] = cube_none_axis_ranges_axis2[2] * 60.
-=======
-                  ])
->>>>>>> ce9ff0a8
 
 cube_none_axis_ranges_axis2_bye = copy.deepcopy(cube_none_axis_ranges_axis2)
 cube_none_axis_ranges_axis2_bye[2] = cube.extra_coords["bye"]["value"].value
@@ -211,11 +203,7 @@
 @pytest.mark.parametrize("test_input, test_kwargs, expected_values", [
     (cube[0], {},
      (np.ma.masked_array(cube[0].data, cube[0].mask), "time [min]", "em.wl [m]",
-<<<<<<< HEAD
-      (-0.5, 3.5, 2.5, -0.5))),
-=======
       (0.4, 1.6, 2e-11, 6e-11))),
->>>>>>> ce9ff0a8
 
     (cube[0], {"axes_coordinates": ["bye", None], "axes_units": [None, u.cm]},
      (np.ma.masked_array(cube[0].data, cube[0].mask), "bye [m]", "em.wl [cm]",
@@ -248,8 +236,6 @@
     assert output.axes.xaxis.get_label_text() == expected_xlabel
     assert output.axes.yaxis.get_label_text() == expected_ylabel
     assert np.allclose(output.images[0].get_extent(), expected_extent)
-<<<<<<< HEAD
-=======
 
 
 @pytest.mark.parametrize("test_input, test_kwargs, expected_error", [
@@ -261,18 +247,7 @@
 def test_cube_plot_2D_errors(test_input, test_kwargs, expected_error):
     with pytest.raises(expected_error):
         output = test_input.plot(**test_kwargs)
->>>>>>> ce9ff0a8
-
-
-@pytest.mark.parametrize("test_input, test_kwargs, expected_error", [
-    (cube[0], {"axes_coordinates": ["another time", None], "axes_units": [u.cm, None]}, TypeError),
-    (cube[0], {"axes_coordinates": [np.arange(10, 10+cube[0].data.shape[1]), None],
-               "axes_units": [u.cm, None]}, TypeError),
-    (cube[0], {"data_unit": u.cm}, TypeError)
-    ])
-def test_cube_plot_2D_errors(test_input, test_kwargs, expected_error):
-    with pytest.raises(expected_error):
-        output = test_input.plot(**test_kwargs)
+
 
 @pytest.mark.parametrize("test_input, test_kwargs, expected_values", [
     (cubem, {},
