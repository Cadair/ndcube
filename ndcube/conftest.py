--- conflicted
+++ resolved
@@ -472,7 +472,6 @@
 
 
 @pytest.fixture
-<<<<<<< HEAD
 def ndcube_2d_ln_lt_uncert_ec(wcs_2d_lt_ln):
     shape = (4, 9)
     data_cube = data_nd(shape)
@@ -482,12 +481,12 @@
         "time", 0,
         Time("2000-01-01 00:00", scale="utc") + Timedelta(np.arange(shape[0])*60, format="sec"))
     return cube
-=======
+
+
 def ndcube_2d_ln_lt_units(wcs_2d_lt_ln):
     shape = (10, 12)
     data_cube = data_nd(shape).astype(float)
     return NDCube(data_cube, wcs=wcs_2d_lt_ln, unit=u.ct)
->>>>>>> d7112bc3
 
 
 @pytest.fixture
